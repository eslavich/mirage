--- conflicted
+++ resolved
@@ -165,7 +165,6 @@
 
     The code also corrects CLEARP to CLEAR if needed.
 
-<<<<<<< HEAD
     Parameters
     ----------
 
@@ -183,19 +182,6 @@
 
     newpupil : str
         The proper PUPIL parameter for the requested NIRISS filter name
-=======
-    Parameters:
-
-    oldfilter:   a string variable, assumed to be the self.params['Readout']['filter'] value from the .yaml file
-
-    oldpupil:    a string varialbe, assumed to be the self.params['Readout']['pupil'] value from the .yaml file
-
-    Return values:
-
-    newfilter:   a string value, the proper FILTER parameter for the requested NIRISS filter name
-
-    newpupil:    a string value, the proper PUPIL parameter for the requested NIRISS filter name
->>>>>>> 6f70a674
 
     Note that this routine should only be called when the instrument is NIRISS.
     """
