# ! /usr/bin/env python

'''
Given APT output files, read in data relevant to the data simulator,
organize, and create input files for the simulator.

Inputs:

xml file - Name of xml file exported from APT.
pointing file - Name of associated pointing file exported from APT.

Optional inputs:

epoch_list - Name of ascii file which lists observation labels and
             associated starting observation time, as well as telescope
             roll angle (PAV3). If you wish to have observations back-
             to-back, give them all the same starting time.

Outputs:

output_csv - Ascii table containing all relevant information needed
             to construct a ramp simulator input file for each
             observation/dither/detector combination.

Dependencies:

argparse, lxml, astropy, numpy, collections

JWST Calibration pipeline (only for the use of set_telescope_pointing.py)
in order to translate PAV3 values to local roll angles for each detector.


HISTORY:

July 2017 - V0: Initial version. Bryan Hilbert
Feb 2018  - V1: Updated to work for multiple filter pairs per observation
            Lauren Chambers
August 2018 - V2: Replaced manual Ra, Dec calculations with pysiaf functionality
October 2018 - Major modifications to read programs of all science instruments and parallels
               Johannes Sahlmann
'''
import copy
import os
import re
import argparse

from astropy.table import Table, vstack
from astropy.io import ascii
import numpy as np
from pysiaf import rotations
import yaml

from . import read_apt_xml
from ..utils import siaf_interface, constants


class AptInput:
    """Summary

    Attributes:
        exposure_tab (TYPE): Description
        input_xml (str): Description
        observation_list_file (str): Description
        obstab (TYPE): Description
        output_csv (TYPE): Description
        pointing_file (str): Description
    """

    def __init__(self, input_xml=None, pointing_file=None):

        self.input_xml = input_xml
        self.pointing_file = pointing_file

        self.output_csv = None
        self.observation_list_file = None

    def add_epochs(self, intab):
        """NOT CURRENTLY USED"""
        # add information on the epoch of each observation
        # if the user entered a list of epochs, read that in
        default_date = '2020-10-14'

        if self.epoch_list is not None:
            epochs = ascii.read(self.epoch_list, header_start=0, data_start=1)
        else:
            epochs = Table()
            epochs['observation'] = intab['obs_label']
            epochs['date'] = ['2018-10-14'] * len(intab['obs_label'])
            epochs['pav3'] = [0.] * len(intab['obs_label'])

        # insert epoch info for each observation into dictionary
        epoch_start = []
        epoch_pav3 = []
        for obs in intab['obs_label']:
            match = obs == epochs['observation'].data
            if np.sum(match) == 0:
                print("No valid epoch line found for observation {}".format(obs))
                print(epochs['observation'].data)
                epoch_start.append(default_date)
                epoch_pav3.append(0.)
            else:
                epoch_start.append(epochs['date'][match].data[0])
                epoch_pav3.append(epochs['pav3'][match].data[0])
        intab['epoch_start_date'] = epoch_start
        intab['pav3'] = epoch_pav3
        return intab

    def add_observation_info(self, intab):
        """Add information about each observation.

        Catalog names, dates, PAV3 values, etc., which are retrieved from the observation list
        yaml file.

        Parameters
        ----------
        intab : obj
            astropy.table.Table containing exposure information

        Returns
        -------
        intab : obj
            Updated table with information from the observation list
            yaml file added.

        """
        with open(self.observation_list_file, 'r') as infile:
            self.obstab = yaml.load(infile)

        OBSERVATION_LIST_FIELDS = 'Date PAV3 Filter PointSourceCatalog GalaxyCatalog ' \
                                  'ExtendedCatalog ExtendedScale ExtendedCenter MovingTargetList ' \
                                  'MovingTargetSersic MovingTargetExtended ' \
                                  'MovingTargetConvolveExtended MovingTargetToTrack ' \
                                  'BackgroundRate DitherIndex'.split()

        nircam_mapping = {'ptsrc': 'PointSourceCatalog',
                          'galcat': 'GalaxyCatalog',
                          'ext': 'ExtendedCatalog',
                          'extscl': 'ExtendedScale',
                          'extcent': 'ExtendedCenter',
                          'movptsrc': 'MovingTargetList',
                          'movgal': 'MovingTargetSersic',
                          'movext': 'MovingTargetExtended',
                          'movconv': 'MovingTargetConvolveExtended',
                          'solarsys': 'MovingTargetToTrack',
                          'bkgd': 'BackgroundRate',
                          }

        unique_instrument_names = [name.lower() for name in np.unique(intab['Instrument'])]

        # initialize dictionary keys
        for key in OBSERVATION_LIST_FIELDS:
            intab[key] = []

        if 'nircam' in unique_instrument_names:
            for channel in ['SW', 'LW']:
                for name, item in nircam_mapping.items():
                    key = '{}_{}'.format(channel.lower(), name)
                    intab[key] = []

        # loop over entries in input dictionary
        for index, instrument in enumerate(intab['Instrument']):
            instrument = instrument.lower()

            # retrieve corresponding entry from observation list
            entry = get_entry(self.obstab, intab['entry_number'][index])

            if instrument == 'nircam':
                # keep the number of entries in the dictionary consistent
                for key in OBSERVATION_LIST_FIELDS:
                    if key == 'Date':
                        value = entry[key].strftime('%Y-%m-%d')
                    elif key in ['PAV3', 'Instrument']:
                        value = str(entry[key])
                    else:
                        value = str(None)

                    intab[key].append(value)

                for channel in ['SW', 'LW']:
                    for name, item in nircam_mapping.items():
                        key = '{}_{}'.format(channel.lower(), name)
                        if item in 'ExtendedScale ExtendedCenter MovingTargetConvolveExtended BackgroundRate'.split():
                            intab[key].append(entry['FilterConfig'][channel][item])
                        else:
                            intab[key].append(self.full_path(entry['FilterConfig'][channel][item]))

            else:
                for key in OBSERVATION_LIST_FIELDS:
                    if key == 'Date':
                        value = entry[key].strftime('%Y-%m-%d')
                    else:
                        value = str(entry[key])

                    intab[key].append(value)

                # keep the number of entries in the dictionary consistent
                if 'nircam' in unique_instrument_names:
                    for channel in ['SW', 'LW']:
                        for name, item in nircam_mapping.items():
                            key = '{}_{}'.format(channel.lower(), name)
                            intab[key].append(str(None))

        intab['epoch_start_date'] = intab['Date']

        return intab

    def base36encode(self, integer):
        """
        Translate a base 10 integer to base 36

        Parameters
        ----------
        integer : int
            a base 10 integer

        Returns
        -------
        integer : int
            The integer translated to base 36
        """
        chars, encoded = '0123456789abcdefghijklmnopqrstuvwxyz', ''

        while integer > 0:
            integer, remainder = divmod(integer, 36)
            encoded = chars[remainder] + encoded

        return encoded.zfill(2)

    def combine_dicts(self, dict1, dict2):
        """Combine two dictionaries into a single dictionary.

        Parameters
        ----------
        dict1 : dict
            dictionary
        dict2 : dict
            dictionary

        Returns
        -------
        combined : dict
            Combined dictionary
        """
        combined = dict1.copy()
        combined.update(dict2)
        return combined

    def create_input_table(self, verbose=False):
        """

        Expansion for dithers is done upstream.

        Parameters
        ----------
        verbose

        Returns
        -------

        """
        # Expand paths to full paths
        # self.input_xml = os.path.abspath(self.input_xml)
        # self.pointing_file = os.path.abspath(self.pointing_file)
        if self.output_csv is not None:
            self.output_csv = os.path.abspath(self.output_csv)
        if self.observation_list_file is not None:
            self.observation_list_file = os.path.abspath(self.observation_list_file)

        # main_dir = os.path.split(self.input_xml)[0]

        # if APT.xml content has already been generated during observation list creation
        # (generate_observationlist.py) load it here

        if self.apt_xml_dict is None:
            raise RuntimeError('self.apt_xml_dict is not defined')
            # tab = self.apt_xml_dict
        # if self.apt_xml_dict is not None:
        # else:
        #     tab = self.apt_xml_dict
        # else:
        #     # Read in xml file
        #     readxml_obj = read_apt_xml.ReadAPTXML()
        #     tab = readxml_obj.read_xml(self.input_xml)

        # This affects on NIRCam exposures (right?)
        # If the number of dithers is set to '3TIGHT'
        # (currently only used in NIRCam)
        # remove 'TIGHT' from the entries and leave
        # only the number behind
        # tight = [True if 'TIGHT' in str(val) else False for val in tab['PrimaryDithers']]
        # if np.any(tight):
        #     tab = self.tight_dithers(tab)

        # if verbose:
        # for key in tab.keys():
        #     print('{:<25}: number of elements is {:>5}'.format(key, len(tab[key])))

        # xmltab = tab

        # Read in the pointing file and produce dictionary
        pointing_dictionary = self.get_pointing_info(self.pointing_file, propid=self.apt_xml_dict['ProposalID'][0])

        # Check that the .xml and .pointing files agree
        assert len(self.apt_xml_dict['ProposalID']) == len(pointing_dictionary['obs_num']),\
            ('Inconsistent table size from XML file ({}) and pointing file ({}). Something was not '
             'processed correctly in apt_inputs.'.format(len(self.apt_xml_dict['ProposalID'])),
             len(pointing_dictionary['obs_num']))

        # Combine the dictionaries
        observation_dictionary = self.combine_dicts(self.apt_xml_dict, pointing_dictionary)

        # Add epoch and catalog information
        observation_dictionary = self.add_observation_info(observation_dictionary)

        # if verbose:
        #     print('Summary of observation dictionary:')
        #     for key in observation_dictionary.keys():
        #         print('{:<25}: number of elements is {:>5}'.format(key, len(observation_dictionary[key])))

        self.exposure_tab = self.expand_for_detectors(observation_dictionary)

        self.check_aperture_override()

        # print(self.exposure_tab['Instrument'])
        if verbose:
            for key in self.exposure_tab.keys():
                print('{:>20} has {:>10} items'.format(key, len(self.exposure_tab[key])))

        detectors_file = os.path.join(self.output_dir, 'expand_for_detectors.csv')

        ascii.write(Table(self.exposure_tab), detectors_file, format='csv', overwrite=True)
        print('Wrote exposure table to {}'.format(detectors_file))

        # Create a pysiaf.Siaf instance for each instrument in the proposal
        self.siaf = {}
        for inst in np.unique(observation_dictionary['Instrument']):
            instrument_name = inst
            if inst == 'NIRCAM':
                instrument_name = 'NIRCam'
            if inst == 'NIRSPEC':
                instrument_name = 'NIRSpec'
            self.siaf[instrument_name] = siaf_interface.get_instance(instrument_name)

        # Calculate the correct V2, V3 and RA, Dec for each exposure/detector
        self.ra_dec_update()

        # Output to a csv file.
        if self.output_csv is None:
            indir, infile = os.path.split(self.input_xml)
            self.output_csv = os.path.join(self.output_dir, 'Observation_table_for_' + infile.split('.')[0] + '.csv')
        ascii.write(Table(self.exposure_tab), self.output_csv, format='csv', overwrite=True)
        print('csv exposure list written to {}'.format(self.output_csv))


    def check_aperture_override(self):
        if bool(self.exposure_tab['FiducialPointOverride']) is True:
            instruments = self.exposure_tab['Instrument']
            apertures = self.exposure_tab['aperture']

            aperture_key = constants.instrument_abbreviations

            fixed_apertures = []
            for i, (instrument, aperture) in enumerate(zip(instruments, apertures)):
                inst_match_ap = aperture.startswith(aperture_key[instrument.lower()])
                if not inst_match_ap:
                    # Handle the one case we understand, for now
                    if instrument.lower() == 'fgs' and aperture[:3] == 'NRC':
                        obs_num = self.exposure_tab['obs_num'][i]
                        guider_number = read_apt_xml.get_guider_number(self.input_xml, obs_num)
                        guider_aperture = 'FGS{}_FULL'.format(guider_number)
                        fixed_apertures.append(guider_aperture)
                    else:
                        raise ValueError('Unknown FiducialPointOverride in program. Instrument = {} but aperture = {}.'.format(instrument, aperture))
                else:
                    fixed_apertures.append(aperture)

            # Add new dictionary entry to document the FiducialPointOverride (pointing aperture)
            self.exposure_tab['pointing_aperture'] = self.exposure_tab['aperture']
            # Rewrite the existing imaging aperture entry to match the primary instrument
            self.exposure_tab['aperture'] = fixed_apertures
        else:
            # Add new dictionary entry to document that the imaging aperture is the
            # same as the pointing aperture
            self.exposure_tab['pointing_aperture'] = self.exposure_tab['aperture']


    def expand_for_detectors(self, input_dictionary):
        """Expand dictionary to have one entry per detector, rather than the
        one line per module that is in the input

        Parameters
        ----------
        input_dictionary : dict
            dictionary containing one entry per module

        Returns
        -------
        observation_dictionary : dict
            dictionary expanded to have one entry per detector
        """
        observation_dictionary = {}
        for key in input_dictionary:
            observation_dictionary[key] = []
        observation_dictionary['detector'] = []

        for index, instrument in enumerate(input_dictionary['Instrument']):
            instrument = instrument.lower()
            if instrument == 'nircam':
                # NIRCam case: Expand for detectors. Create one entry in each list for each
                # detector, rather than a single entry for 'ALL' or 'BSALL'

                # Determine module and subarray of the observation
                sub = input_dictionary['Subarray'][index]
                if 'DHSPIL' not in sub and 'FP1' not in sub:
                    module = input_dictionary['Module'][index]
                    if module == 'ALL':
                        detectors = ['A1', 'A2', 'A3', 'A4', 'A5', 'B1', 'B2', 'B3', 'B4', 'B5']
                    elif module == 'A':
                        detectors = ['A1', 'A2', 'A3', 'A4', 'A5']
                    elif module == 'B':
                        detectors = ['B1', 'B2', 'B3', 'B4', 'B5']
                    else:
                        raise ValueError('Unknown module {}'.format(module))
                else:
                    # Wait to handle cases where there are subarrays, and so things should not be
                    # expanded for all detectors.
                    detectors = ['placeholder']

            elif instrument == 'niriss':
                detectors = ['NIS']

            elif instrument == 'nirspec':
                detectors = ['NRS']

            elif instrument == 'fgs':
<<<<<<< HEAD
                guider_number = read_apt_xml.get_guider_number(self.input_xml, input_dictionary['obs_num'][index])
                detectors = ['G{}'.format(guider_number)]

            elif instrument== 'miri':
=======
                if 'FGS1' in input_dictionary['aperture'][index]:
                    detectors = ['G1']
                elif 'FGS2' in input_dictionary['aperture'][index]:
                    detectors = ['G2']
            elif instrument == 'miri':
>>>>>>> 485b170a
                detectors = ['MIR']

            n_detectors = len(detectors)
            for key in input_dictionary:
                observation_dictionary[key].extend(([input_dictionary[key][index]] * n_detectors))
            observation_dictionary['detector'].extend(detectors)

<<<<<<< HEAD
        # Correct NIRCam aperture names for commissioning subarrays
=======
        # correct NIRCam aperture names
>>>>>>> 485b170a
        for index, instrument in enumerate(observation_dictionary['Instrument']):
            instrument = instrument.lower()
            if instrument == 'nircam':
                detector = observation_dictionary['detector'][index]
                sub = observation_dictionary['Subarray'][index]

                # this should probably better be handled by using the subarray_definitions file upstream
                if 'DHSPIL' in sub:
                    subarray, module = sub.split('DHSPIL')
                    subarray_size = subarray[3:]
                    detector = 'A3' if module == 'A' else 'B4'
                    aperture_name = 'NRC{}_DHSPIL_SUB{}'.format(detector, subarray_size)
                elif 'FP1' in sub:
                    subarray, module = sub.split('FP1')
                    subarray_size = subarray[3:]
                    detector = 'A3' if module == 'A' else 'B4'
                    aperture_name = 'NRC{}_FP1_SUB{}'.format(detector, subarray_size)
                else:
                    aperture_name = 'NRC' + detector + '_' + sub

                observation_dictionary['aperture'][index] = aperture_name
<<<<<<< HEAD
                observation_dictionary['detector'][index] = detector



=======
>>>>>>> 485b170a
        return observation_dictionary

    def extract_value(self, line):
        """Extract text from xml line

        Parameters
        ----------
        line : str
            Line from xml file

        Returns
        -------
        line : str
            Text between > and < in the input line
        """
        gt = line.find('>')
        lt = line.find('<', gt)
        return line[gt + 1:lt]

    def full_path(self, in_path):
        """
        If the input path is not None, expand
        any environment variables and make an
        absolute path. Return the updated path.

        Parameters
        ----------
        in_path : str
            Path to be expanded

        Returns
        -------
        in_path : str
            Expanded, absolute path
        """
        if in_path.lower() == 'none':
            return in_path
        else:
            return os.path.abspath(os.path.expandvars(in_path))

    def get_pointing_info(self, file, propid=0, verbose=False):
        """Read in information from APT's pointing file.

        Parameters
        ----------
        file : str
            Name of APT-exported pointing file to be read
        propid : int
            Proposal ID number (integer). This is used to
            create various ID fields

        Returns
        -------
        pointing : dict
            Dictionary of pointing-related information

        TODO
        ----
            extract useful information from header?
            check visit numbers
            set parallel proposal number correctly

        """
        tar = []
        tile = []
        exp = []
        dith = []
        aperture = []
        targ1 = []
        targ2 = []
        ra = []
        dec = []
        basex = []
        basey = []
        dithx = []
        dithy = []
        v2 = []
        v3 = []
        idlx = []
        idly = []
        level = []
        type_str = []
        expar = []
        dkpar = []
        ddist = []
        observation_number = []
        visit_number = []
        visit_id = []
        visit_grp = []
        activity_id = []
        observation_label = []
        observation_id = []
        seq_id = []

        act_counter = 1
        with open(file) as f:
            for line in f:

                # skip comments and new lines
                if (line[0] == '#') or (line in ['\n']) or ('=====' in line):
                    continue
                # extract proposal ID
                elif line.split()[0] == 'JWST':
                    propid_header = line.split()[7]
                    try:
                        propid = np.int(propid_header)
                    except ValueError:
                        # adopt value passed to function
                        pass
                    if verbose:
                        print('Extracted proposal ID {}'.format(propid))
                    continue

                elif (len(line) > 1):
                    elements = line.split()

                    # Look for lines that give visit/observation numbers
                    if line[0:2] == '* ':
                        paren = line.rfind('(')
                        if paren == -1:
                            obslabel = line[2:]
                            obslabel = obslabel.strip()
                        else:
                            obslabel = line[2:paren-1]
                            obslabel = obslabel.strip()
                        if (' (' in obslabel) and (')' in obslabel):
                            obslabel = re.split(r' \(|\)', obslabel)[0]

                    skip = False

                    if line[0:2] == '**':
                        v = elements[2]
                        obsnum, visitnum = v.split(':')
                        obsnum = str(obsnum).zfill(3)
                        visitnum = str(visitnum).zfill(3)
                        if (skip is True) and (verbose):
                            print('Skipping observation {} ({})'.format(obsnum, obslabel))

                    try:
                        # Skip the line at the beginning of each
                        # visit that gives info on the target,
                        # but is not actually an observation
                        # These lines have 'Exp' values of 0,
                        # while observations have a value of 1
                        # (that I've seen so far)

                        if ((np.int(elements[1]) > 0) & ('NRC' in elements[4]
                                                         or 'NIS' in elements[4]
                                                         or 'FGS' in elements[4]
                                                         or 'NRS' in elements[4]
                                                         or 'MIR' in elements[4])
                            ):
                            if (elements[18] == 'PARALLEL') and ('MIRI' in elements[4]):
                                skip = True

                            if skip:
                                act_counter += 1
                                continue
                            act = self.base36encode(act_counter)
                            activity_id.append(act)
                            observation_label.append(obslabel)
                            observation_number.append(obsnum)
                            visit_number.append(visitnum)
                            prop_5digit = "{0:05d}".format(int(propid))
                            vid = "{}{}{}".format(prop_5digit, obsnum, visitnum)
                            visit_id.append(vid)
                            # Visit group hard coded to 1. It's not clear how APT divides visits up into visit
                            # groups. For now just keep everything in a single visit group.
                            vgrp = '01'
                            visit_grp.append(vgrp)
                            # Parallel sequence id hard coded to 1 (Simulated instrument as prime rather than
                            # parallel) at the moment. Future improvements may allow the proper sequence
                            # number to be constructed.
                            seq = '1'
                            seq_id.append(seq)
                            tar.append(np.int(elements[0]))
                            tile.append(np.int(elements[1]))
                            exnum = str(elements[2]).zfill(5)
                            exp.append(exnum)
                            dith.append(np.int(elements[3]))

                            ap = elements[4]
                            if ('GRISMR_WFSS' in elements[4]):
                                ap = ap.replace('GRISMR_WFSS', 'FULL')
                            elif ('GRISMC_WFSS' in elements[4]):
                                ap = ap.replace('GRISMC_WFSS', 'FULL')

                            aperture.append(ap)
                            targ1.append(np.int(elements[5]))
                            targ2.append(elements[6])
                            ra.append(elements[7])
                            dec.append(elements[8])
                            basex.append(elements[9])
                            basey.append(elements[10])
                            dithx.append(np.float(elements[11]))
                            dithy.append(np.float(elements[12]))
                            v2.append(np.float(elements[13]))
                            v3.append(np.float(elements[14]))
                            idlx.append(np.float(elements[15]))
                            idly.append(np.float(elements[16]))
                            level.append(elements[17])
                            type_str.append(elements[18])
                            expar.append(np.int(elements[19]))
                            dkpar.append(np.int(elements[20]))
                            if elements[18] == 'PARALLEL':
                                ddist.append(None)
                            else:
                                ddist.append(np.float(elements[21]))
                            # For the moment we assume that the instrument being simulated is not being
                            # run in parallel, so the parallel proposal number will be all zeros,
                            # as seen in the line below.
                            observation_id.append("V{}P{}{}{}{}".format(vid, '00000000', vgrp, seq, act))
                            act_counter += 1

                    except ValueError as e:
                        if verbose:
                            print('Skipping line:\n{}\nproducing error:\n{}'.format(line, e))
                        pass

        pointing = {'exposure': exp, 'dither': dith, 'aperture': aperture,
                    'targ1': targ1, 'targ2': targ2, 'ra': ra, 'dec': dec,
                    'basex': basex, 'basey': basey, 'dithx': dithx,
                    'dithy': dithy, 'v2': v2, 'v3': v3, 'idlx': idlx,
                    'idly': idly, 'obs_label': observation_label,
                    'obs_num': observation_number, 'visit_num': visit_number,
                    'act_id': activity_id, 'visit_id': visit_id, 'visit_group': visit_grp,
                    'sequence_id': seq_id, 'observation_id': observation_id}
        return pointing

    def tight_dithers(self, input_dict):
        """
        In NIRCam, when the 'FULL' dither pattern is
        used, it is possible to set the number of primary
        dithers to '3TIGHT' rather than just a number
        (e.g. '3'). If the number of dithers is set to '3TIGHT'
        remove 'TIGHT' from the entries and leave
        only the number behind.

        Parameters
        ----------

        input_dict : dict
           Dictionary where each key points to a list containing
           observation details. For example, input_dict['PrimarDither']
           is a list of the number of primary dithers for all observations

        Returns
        -------

        input_dict : dict
            Updated dictionary where 'TIGHT' has been removed from
            PrimaryDither list
        """
        inlist = input_dict['PrimaryDithers']
        modlist = [v if 'TIGHT' not in v else v.strip('TIGHT') for v in inlist]
        input_dict['PrimaryDithers'] = modlist
        return input_dict

    def ra_dec_update(self, verbose=False):
        """Given the V2, V3 values for the reference pixels associated
        with detector apertures, calculate corresponding RA, Dec.
        """
        aperture_ra = []
        aperture_dec = []

        for i in range(len(self.exposure_tab['Module'])):
            siaf_instrument = self.exposure_tab["Instrument"][i]
<<<<<<< HEAD
=======
            if siaf_instrument == 'NIRSPEC':
                siaf_instrument = 'NIRSpec'
            if siaf_instrument == 'NIRCAM':
                siaf_instrument = 'NIRCam'
>>>>>>> 485b170a

            aperture_name = self.exposure_tab['aperture'][i]
            pointing_ra = np.float(self.exposure_tab['ra'][i])
            pointing_dec = np.float(self.exposure_tab['dec'][i])
            pointing_v2 = np.float(self.exposure_tab['v2'][i])
            pointing_v3 = np.float(self.exposure_tab['v3'][i])

            if 'pav3' in self.exposure_tab.keys():
                pav3 = np.float(self.exposure_tab['pav3'][i])
            else:
                pav3 = np.float(self.exposure_tab['PAV3'][i])

            telescope_roll = pav3

            aperture = self.siaf[siaf_instrument][aperture_name]

            local_roll, attitude_matrix, fullframesize, subarray_boundaries = \
                siaf_interface.get_siaf_information(self.siaf[siaf_instrument], aperture_name,
                                                    pointing_ra, pointing_dec, telescope_roll,
                                                    v2_arcsec=pointing_v2, v3_arcsec=pointing_v3)

            # calculate RA, Dec of reference location for the detector
            ra, dec = rotations.pointing(attitude_matrix, aperture.V2Ref, aperture.V3Ref)
            aperture_ra.append(ra)
            aperture_dec.append(dec)

        self.exposure_tab['ra_ref'] = aperture_ra
        self.exposure_tab['dec_ref'] = aperture_dec

    def add_options(self, parser=None, usage=None):
        if parser is None:
            parser = argparse.ArgumentParser(usage=usage, description='Simulate JWST ramp')
        parser.add_argument("input_xml", help='XML file from APT describing the observations.')
        parser.add_argument("pointing_file", help='Pointing file from APT describing observations.')
        parser.add_argument("--output_csv", help="Name of output file containing list of observations.",
                            default=None)
        parser.add_argument("--observation_list_file", help=('Ascii file containing a list of '
                                                             'observations, times, and roll angles, '
                                                             'catalogs'), default=None)
        return parser


def get_entry(dict, entry_number):
    """Return a numbered entry from a dictionary that corresponds to the observataion_list.yaml.

    Parameters
    ----------
    dict
    entry_number

    Returns
    -------

    """
    entry_key = 'EntryNumber{}'.format(entry_number)
    for key, observation in dict.items():
        if entry_key in observation.keys():
            return observation[entry_key]


# if __name__ == '__main__':
#
#     usagestring = 'USAGE: apt_inputs.py NIRCam_obs.xml NIRCam_obs.pointing'
#
#     input = AptInput()
#     parser = input.add_options(usage=usagestring)
#     args = parser.parse_args(namespace=input)
#     input.create_input_table()<|MERGE_RESOLUTION|>--- conflicted
+++ resolved
@@ -433,18 +433,10 @@
                 detectors = ['NRS']
 
             elif instrument == 'fgs':
-<<<<<<< HEAD
                 guider_number = read_apt_xml.get_guider_number(self.input_xml, input_dictionary['obs_num'][index])
                 detectors = ['G{}'.format(guider_number)]
 
-            elif instrument== 'miri':
-=======
-                if 'FGS1' in input_dictionary['aperture'][index]:
-                    detectors = ['G1']
-                elif 'FGS2' in input_dictionary['aperture'][index]:
-                    detectors = ['G2']
             elif instrument == 'miri':
->>>>>>> 485b170a
                 detectors = ['MIR']
 
             n_detectors = len(detectors)
@@ -452,11 +444,7 @@
                 observation_dictionary[key].extend(([input_dictionary[key][index]] * n_detectors))
             observation_dictionary['detector'].extend(detectors)
 
-<<<<<<< HEAD
         # Correct NIRCam aperture names for commissioning subarrays
-=======
-        # correct NIRCam aperture names
->>>>>>> 485b170a
         for index, instrument in enumerate(observation_dictionary['Instrument']):
             instrument = instrument.lower()
             if instrument == 'nircam':
@@ -478,13 +466,8 @@
                     aperture_name = 'NRC' + detector + '_' + sub
 
                 observation_dictionary['aperture'][index] = aperture_name
-<<<<<<< HEAD
                 observation_dictionary['detector'][index] = detector
 
-
-
-=======
->>>>>>> 485b170a
         return observation_dictionary
 
     def extract_value(self, line):
@@ -752,14 +735,6 @@
 
         for i in range(len(self.exposure_tab['Module'])):
             siaf_instrument = self.exposure_tab["Instrument"][i]
-<<<<<<< HEAD
-=======
-            if siaf_instrument == 'NIRSPEC':
-                siaf_instrument = 'NIRSpec'
-            if siaf_instrument == 'NIRCAM':
-                siaf_instrument = 'NIRCam'
->>>>>>> 485b170a
-
             aperture_name = self.exposure_tab['aperture'][i]
             pointing_ra = np.float(self.exposure_tab['ra'][i])
             pointing_dec = np.float(self.exposure_tab['dec'][i])
