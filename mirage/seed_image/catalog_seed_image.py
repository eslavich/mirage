--- conflicted
+++ resolved
@@ -1618,16 +1618,12 @@
                                                                           values['y_or_Dec'],
                                                                           pixelflag, 4096)
 
-<<<<<<< HEAD
             # Get the input magnitude of the point source
-            mag = float(values['magnitude'])
+            mag = float(values[mag_column])
+
             if pixely > miny and pixely < maxy and pixelx > minx and pixelx < maxx:
                 # set up an entry for the output table
                 entry = [index, pixelx, pixely, ra_str, dec_str, ra, dec, mag]
-=======
-                # Get the input magnitude of the point source
-                mag = float(values[mag_column])
->>>>>>> eabc9432
 
                 # Calculate the countrate for the source
                 countrate = self.mag_to_countrate(magsys, mag, photfnu=self.photfnu,
