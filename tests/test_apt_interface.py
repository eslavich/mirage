--- conflicted
+++ resolved
@@ -131,17 +131,9 @@
 
         for i, apt_file_seed in enumerate(apt_file_seeds):
             print('\n\n' + '=' * 100 + '\n')
-<<<<<<< HEAD
-            # if '1071' not in apt_file_seed:
-            if '1068_official' in apt_file_seed: # exlude until support for NircamTimeSeries is included
-                continue
-            # elif '1068_manual' not in apt_file_seed:
-            #     continue
-=======
             if 'DeepField' in apt_file_seed:
                 continue
->>>>>>> 7fd8af97
-
+                
             obs_yaml_files = glob.glob(os.path.join(TEMPORARY_DIR, 'jw*.yaml'))
             for file in obs_yaml_files:
                 os.remove(file)
